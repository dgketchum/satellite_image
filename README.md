# ![Landsat](testsr/data/maple.png)

[![Build Status](https://travis-ci.org/dgketchum/satellite_image.svg?branch=master)](https://travis-ci.org/dgketchum/satellite_image)
[![codecov](https://codecov.io/gh/dgketchum/satellite_image/branch/master/graph/badge.svg)](https://codecov.io/gh/dgketchum/satellite_image)

# satellite_image
Provides a class to process images from various satellites, return: geographic information, 
cloud mask, reflectance, brightness temperature.

At this point, Landsat 5, 7, 8 (i.e., TM, ETM+, OLI, TIRS; a.k.a. LT5, LE7, LC8) are supported.  
Use [Landsat 578](https://github.com/dgketchum/Landsat578) to download and unzip an image based on 
the date and the location, pass the directory containing the unzipped package of files,
and get an object will full metadata attributes, a bounding feature, and methods to return ndarrays 
with all the information we want from Landsat:

- Fmask cloudmask, water mask, shadow mask, or combination mask.
- NDVI, NDSI; Normalized difference vegetation density, snow density.
<<<<<<< HEAD
- At satellite brightness temperature for thermal bands.
- Reflectance for the optical bands.
=======
- At-satellite brightness temperature for the thermal bands.
- Reflectance for optical bands.
>>>>>>> 2e78a310
- Albedo using the method from Smith, currently working on Tasumi.
- Save any of these arrays as a GeoTiff.

Given this small section of a Landsat 7 image of the S. Flathead Lake and the 
Mission Mountians in Montana, band 5:

# ![satellite_image](docs/flathead_b5.png)
<|MERGE_RESOLUTION|>--- conflicted
+++ resolved
@@ -10,18 +10,13 @@
 At this point, Landsat 5, 7, 8 (i.e., TM, ETM+, OLI, TIRS; a.k.a. LT5, LE7, LC8) are supported.  
 Use [Landsat 578](https://github.com/dgketchum/Landsat578) to download and unzip an image based on 
 the date and the location, pass the directory containing the unzipped package of files,
-and get an object will full metadata attributes, a bounding feature, and methods to return ndarrays 
-with all the information we want from Landsat:
+and get an object that full attributes, a bounding feature, and methods to return ndarrays 
+ with all the information we want from Landsat:
 
 - Fmask cloudmask, water mask, shadow mask, or combination mask.
 - NDVI, NDSI; Normalized difference vegetation density, snow density.
-<<<<<<< HEAD
-- At satellite brightness temperature for thermal bands.
-- Reflectance for the optical bands.
-=======
-- At-satellite brightness temperature for the thermal bands.
+- At-satellite brightness temperature for thermal bands.
 - Reflectance for optical bands.
->>>>>>> 2e78a310
 - Albedo using the method from Smith, currently working on Tasumi.
 - Save any of these arrays as a GeoTiff.
 
